--- conflicted
+++ resolved
@@ -88,7 +88,7 @@
      *
      * @var boolean
      */
-    public $preserveEncoding = false;
+    public $preserveEncoding = FALSE;
 
     /**
      * @param string $html
@@ -163,12 +163,8 @@
      * @return void
      */
     public function removeUnprocessableHTMLTag($tag) {
-<<<<<<< HEAD
-        if (($key = array_search($tag,$this->unprocessableHtmlTags)) !== FALSE)
-=======
-        if (($key = array_search($tag,$this->unprocessableHtmlTags)) !== false) {
->>>>>>> 26af97aa
-            unset($this->unprocessableHtmlTags[$key]);
+        if (($key = array_search($tag,$this->unprocessableHTMLTags)) !== FALSE)
+            unset($this->unprocessableHTMLTags[$key]);
         }
     }
 
@@ -183,9 +179,9 @@
         $body = $this->html;
 
         // remove any unprocessable HTML tags (tags that DOMDocument cannot parse; this includes wbr and many new HTML5 tags)
-        if (count($this->unprocessableHtmlTags)) {
-            $unprocessableHtmlTags = implode('|',$this->unprocessableHtmlTags);
-            $body = preg_replace("/<\/?($unprocessableHtmlTags)[^>]*>/i",'',$body);
+        if (count($this->unprocessableHTMLTags)) {
+            $unprocessableHTMLTags = implode('|',$this->unprocessableHTMLTags);
+            $body = preg_replace("/<\/?($unprocessableHTMLTags)[^>]*>/i",'',$body);
         }
 
         $encoding = mb_detect_encoding($body);
@@ -266,13 +262,9 @@
                 foreach ($selectors as $selector) {
 
                     // don't process pseudo-elements and behavioral (dynamic) pseudo-classes; ONLY allow structural pseudo-classes
-<<<<<<< HEAD
-                    if (strpos($selector, ':') !== FALSE && !preg_match('/:\\S+\\-(child|type)\\(/i', $selector)) continue;
-=======
-                    if (strpos($selector, ':') !== false && !preg_match('/:\\S+\\-(child|type)\\(/i', $selector)) {
+                    if (strpos($selector, ':') !== FALSE && !preg_match('/:\\S+\\-(child|type)\\(/i', $selector)) {
                         continue;
                     }
->>>>>>> 26af97aa
 
                     $all_selectors[] = array('selector' => trim($selector),
                                              'attributes' => trim($selectorString[3]),
@@ -535,13 +527,9 @@
         $definitions = explode(';',$style);
         $retArr = array();
         foreach ($definitions as $def) {
-<<<<<<< HEAD
-            if (empty($def) || strpos($def, ':') === FALSE) continue;
-=======
-            if (empty($def) || strpos($def, ':') === false) {
+            if (empty($def) || strpos($def, ':') === FALSE) {
                 continue;
             }
->>>>>>> 26af97aa
             list($key,$value) = explode(':',$def,2);
             if (empty($key) || strlen(trim($value)) === 0) {
                 continue;
