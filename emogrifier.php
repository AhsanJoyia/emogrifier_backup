--- conflicted
+++ resolved
@@ -471,11 +471,7 @@
             $index = strtolower($match[2]) == 'even' ? 0 : 1;
             return array(self::MULTIPLIER => 2, self::INDEX => $index);
         // if there is a multiplier
-<<<<<<< HEAD
-        } elseif (stripos($match[2], 'n') === false) {
-=======
         } else if (stripos($match[2], 'n') === FALSE) {
->>>>>>> ad506d26
             $index = intval(str_replace(' ', '', $match[2]));
             return array(self::INDEX => $index);
         } else {
